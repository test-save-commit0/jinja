--- conflicted
+++ resolved
@@ -16,7 +16,7 @@
      COMMENT_START_STRING, COMMENT_END_STRING, LINE_STATEMENT_PREFIX, \
      LINE_COMMENT_PREFIX, TRIM_BLOCKS, NEWLINE_SEQUENCE, \
      DEFAULT_FILTERS, DEFAULT_TESTS, DEFAULT_NAMESPACE, \
-     KEEP_TRAILING_NEWLINE
+     KEEP_TRAILING_NEWLINE, LSTRIP_BLOCKS
 from jinja2.lexer import get_lexer, TokenStream
 from jinja2.parser import Parser
 from jinja2.optimizer import optimize
@@ -856,14 +856,9 @@
             block_start_string, block_end_string, variable_start_string,
             variable_end_string, comment_start_string, comment_end_string,
             line_statement_prefix, line_comment_prefix, trim_blocks,
-<<<<<<< HEAD
-            newline_sequence, keep_trailing_newline, frozenset(extensions),
-            optimized, undefined, finalize, autoescape, None, 0, False, None)
-=======
-            lstrip_blocks,
-            newline_sequence, frozenset(extensions), optimized, undefined,
-            finalize, autoescape, None, 0, False, None)
->>>>>>> e4a74f9b
+            lstrip_blocks, newline_sequence, keep_trailing_newline,
+            frozenset(extensions), optimized, undefined, finalize, autoescape,
+            None, 0, False, None)
         return env.from_string(source, template_class=cls)
 
     @classmethod
