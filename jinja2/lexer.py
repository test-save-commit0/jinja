--- conflicted
+++ resolved
@@ -391,13 +391,9 @@
            environment.line_statement_prefix,
            environment.line_comment_prefix,
            environment.trim_blocks,
-<<<<<<< HEAD
+           environment.lstrip_blocks,
            environment.newline_sequence,
            environment.keep_trailing_newline)
-=======
-           environment.lstrip_blocks,
-           environment.newline_sequence)
->>>>>>> e4a74f9b
     lexer = _lexer_cache.get(key)
     if lexer is None:
         lexer = Lexer(environment)
