--- conflicted
+++ resolved
@@ -15,12 +15,7 @@
 from jinja2.loaders import split_template_path
 
 
-<<<<<<< HEAD
-@pytest.mark.loaders
 class TestLoaders:
-=======
-class TestLoaders(object):
->>>>>>> dd5a0508
     def test_dict_loader(self, dict_loader):
         env = Environment(loader=dict_loader)
         tmpl = env.get_template("justdict.html")
@@ -119,13 +114,7 @@
         pytest.raises(TemplateNotFound, split_template_path, "../foo")
 
 
-<<<<<<< HEAD
-@pytest.mark.loaders
-@pytest.mark.filesystemloader
 class TestFileSystemLoader:
-=======
-class TestFileSystemLoader(object):
->>>>>>> dd5a0508
     searchpath = os.path.join(
         os.path.dirname(os.path.abspath(__file__)), "res", "templates"
     )
@@ -186,13 +175,7 @@
         assert t.render() == expect
 
 
-<<<<<<< HEAD
-@pytest.mark.loaders
-@pytest.mark.moduleloader
 class TestModuleLoader:
-=======
-class TestModuleLoader(object):
->>>>>>> dd5a0508
     archive = None
 
     def compile_down(self, prefix_loader, zip="deflated"):
