--- conflicted
+++ resolved
@@ -1,11 +1,11 @@
 .. currentmodule:: jinja2
 
-<<<<<<< HEAD
 Version 3.1.0
 -------------
 
 Unreleased
-=======
+
+
 Version 3.0.3
 -------------
 
@@ -21,7 +21,6 @@
     again :issue:`1521`
 -   ``PackageLoader`` works when the package is a single module file.
     :issue:`1512`
->>>>>>> 2a48dd89
 
 
 Version 3.0.2
